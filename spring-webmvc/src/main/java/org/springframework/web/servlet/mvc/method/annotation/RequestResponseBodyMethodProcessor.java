--- conflicted
+++ resolved
@@ -134,13 +134,9 @@
 		Object arg = readWithMessageConverters(webRequest, parameter, parameter.getNestedGenericParameterType());
 
 		if (binderFactory != null) {
-<<<<<<< HEAD
+			String name = Conventions.getVariableNameForParameter(parameter);
 			ResolvableType type = ResolvableType.forMethodParameter(parameter);
 			WebDataBinder binder = binderFactory.createBinder(webRequest, arg, name, type);
-=======
-			String name = Conventions.getVariableNameForParameter(parameter);
-			WebDataBinder binder = binderFactory.createBinder(webRequest, arg, name);
->>>>>>> 249f6f2d
 			if (arg != null) {
 				validateIfApplicable(binder, parameter);
 				if (binder.getBindingResult().hasErrors() && isBindExceptionRequired(binder, parameter)) {
