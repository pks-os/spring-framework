/*
 * Copyright 2002-2021 the original author or authors.
 *
 * Licensed under the Apache License, Version 2.0 (the "License");
 * you may not use this file except in compliance with the License.
 * You may obtain a copy of the License at
 *
 *      https://www.apache.org/licenses/LICENSE-2.0
 *
 * Unless required by applicable law or agreed to in writing, software
 * distributed under the License is distributed on an "AS IS" BASIS,
 * WITHOUT WARRANTIES OR CONDITIONS OF ANY KIND, either express or implied.
 * See the License for the specific language governing permissions and
 * limitations under the License.
 */

package org.springframework.web.servlet.mvc;

import jakarta.servlet.http.HttpServletRequest;

/**
 * Supports last-modified HTTP requests to facilitate content caching.
 * Same contract as for the Servlet API's {@code getLastModified} method.
 *
 * <p>Delegated to by a {@link org.springframework.web.servlet.HandlerAdapter#getLastModified}
 * implementation. By default, any Controller or HttpRequestHandler within Spring's
 * default framework can implement this interface to enable last-modified checking.
 *
 * <p><b>Note:</b> Alternative handler implementation approaches have different
 * last-modified handling styles. For example, Spring 2.5's annotated controller
 * approach (using {@code @RequestMapping}) provides last-modified support
 * through the {@link org.springframework.web.context.request.WebRequest#checkNotModified}
 * method, allowing for last-modified checking within the main handler method.
 *
 * @author Rod Johnson
 * @author Juergen Hoeller
<<<<<<< HEAD
 * @deprecated as of 5.3.9 in favor of using the {@code checkNotModified} methods
 * in {@link org.springframework.web.context.request.WebRequest}, or from an
 * annotated controller method, returning a
 * {@link org.springframework.http.ResponseEntity} with an "ETag" and/or
 * "Last-Modified" headers set.
 * @see jakarta.servlet.http.HttpServlet#getLastModified
=======
 * @see javax.servlet.http.HttpServlet#getLastModified
>>>>>>> 41ae9632
 * @see Controller
 * @see SimpleControllerHandlerAdapter
 * @see org.springframework.web.HttpRequestHandler
 * @see HttpRequestHandlerAdapter
 * @deprecated as of 5.3.9 in favor of using the {@code checkNotModified} methods
 * in {@link org.springframework.web.context.request.WebRequest}, or from an
 * annotated controller method, returning a
 * {@link org.springframework.http.ResponseEntity} with an "ETag" and/or
 * "Last-Modified" headers set.
 */
@Deprecated
public interface LastModified {

	/**
	 * Same contract as for HttpServlet's {@code getLastModified} method.
	 * Invoked <b>before</b> request processing.
	 * <p>The return value will be sent to the HTTP client as Last-Modified header,
	 * and compared with If-Modified-Since headers that the client sends back.
	 * The content will only get regenerated if there has been a modification.
	 * @param request current HTTP request
	 * @return the time the underlying resource was last modified, or -1
	 * meaning that the content must always be regenerated
	 * @see org.springframework.web.servlet.HandlerAdapter#getLastModified
	 * @see jakarta.servlet.http.HttpServlet#getLastModified
	 */
	long getLastModified(HttpServletRequest request);

}<|MERGE_RESOLUTION|>--- conflicted
+++ resolved
@@ -34,16 +34,7 @@
  *
  * @author Rod Johnson
  * @author Juergen Hoeller
-<<<<<<< HEAD
- * @deprecated as of 5.3.9 in favor of using the {@code checkNotModified} methods
- * in {@link org.springframework.web.context.request.WebRequest}, or from an
- * annotated controller method, returning a
- * {@link org.springframework.http.ResponseEntity} with an "ETag" and/or
- * "Last-Modified" headers set.
  * @see jakarta.servlet.http.HttpServlet#getLastModified
-=======
- * @see javax.servlet.http.HttpServlet#getLastModified
->>>>>>> 41ae9632
  * @see Controller
  * @see SimpleControllerHandlerAdapter
  * @see org.springframework.web.HttpRequestHandler
